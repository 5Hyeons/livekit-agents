--- conflicted
+++ resolved
@@ -543,14 +543,6 @@
 
 
 # to make testing easier, we allow sync Callable too
-<<<<<<< HEAD
-MockTools = dict[type["Agent"], dict[str, Callable]]
-_MockToolsContextVar = contextvars.ContextVar[MockTools]("agents_mock_tools")
-
-
-@contextmanager
-def mock_tools(agent: type["Agent"], mocks: dict[str, Callable]) -> Generator[None, None, None]:
-=======
 if TYPE_CHECKING:
     MockTools = dict[type[Agent], dict[str, Callable]]
 _MockToolsContextVar = contextvars.ContextVar["MockTools"]("agents_mock_tools")
@@ -558,7 +550,6 @@
 
 @contextmanager
 def mock_tools(agent: type[Agent], mocks: dict[str, Callable]) -> Generator[None, None, None]:
->>>>>>> fafc726b
     """
     Temporarily assign a set of mock tool callables to a specific Agent type within the current context.
 

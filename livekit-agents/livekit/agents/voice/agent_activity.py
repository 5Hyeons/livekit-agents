from __future__ import annotations

import asyncio
import contextvars
import heapq
import time
from collections.abc import AsyncIterable, Coroutine, Sequence
from typing import TYPE_CHECKING, Any, Optional, Union, cast

from livekit import rtc

from .. import debug, llm, stt, tts, utils, vad, stf
from ..llm.tool_context import StopResponse
from ..log import logger
from ..metrics import (
    EOUMetrics,
    LLMMetrics,
    RealtimeModelMetrics,
    STTMetrics,
    TTSMetrics,
    VADMetrics,
)
from ..tokenize.basic import split_words
from ..types import NOT_GIVEN, NotGivenOr
from ..utils.misc import is_given
from .agent import Agent, ModelSettings
from .audio_recognition import AudioRecognition, RecognitionHooks, _EndOfTurnInfo
from .events import (
    ErrorEvent,
    FunctionToolsExecutedEvent,
    MetricsCollectedEvent,
    SpeechCreatedEvent,
    UserInputTranscribedEvent,
)
from .generation import (
    _AudioOutput,
    _TextOutput,
    _TTSGenerationData,
    _STFGenerationData,
    perform_audio_forwarding,
    perform_llm_inference,
    perform_text_forwarding,
    perform_animation_forwarding,
    perform_tool_executions,
    perform_tts_inference,
    perform_stf_inference,
    remove_instructions,
    update_instructions,
)
from .speech_handle import SpeechHandle


def log_event(event: str, **kwargs: Any) -> None:
    debug.Tracing.log_event(event, kwargs)


if TYPE_CHECKING:
    from ..llm import mcp
    from .agent_session import AgentSession, TurnDetectionMode


_AgentActivityContextVar = contextvars.ContextVar["AgentActivity"]("agents_activity")
_SpeechHandleContextVar = contextvars.ContextVar["SpeechHandle"]("agents_speech_handle")


# NOTE: AgentActivity isn't exposed to the public API
class AgentActivity(RecognitionHooks):
    def __init__(self, agent: Agent, sess: AgentSession) -> None:
        self._agent, self._session = agent, sess
        self._rt_session: llm.RealtimeSession | None = None
        self._audio_recognition: AudioRecognition | None = None
        self._lock = asyncio.Lock()
        self._tool_choice: llm.ToolChoice | None = None

        self._started = False
        self._draining = False

        self._current_speech: SpeechHandle | None = None
        self._speech_q: list[tuple[int, float, SpeechHandle]] = []

        # fired when a speech_task finishes or when a new speech_handle is scheduled
        # this is used to wake up the main task when the scheduling state changes
        self._q_updated = asyncio.Event()

        self._main_atask: asyncio.Task[None] | None = None
        self._user_turn_completed_atask: asyncio.Task[None] | None = None
        self._speech_tasks: list[asyncio.Task[Any]] = []

        self._turn_detection_mode = (
            self.turn_detection if isinstance(self.turn_detection, str) else None
        )

        if self._turn_detection_mode == "vad" and not self.vad:
            logger.warning("turn_detection is set to 'vad', but no VAD model is provided")
            self._turn_detection_mode = None

        if self._turn_detection_mode == "stt" and not self.stt:
            logger.warning(
                "turn_detection is set to 'stt', but no STT model is provided, "
                "ignoring the turn_detection setting"
            )
            self._turn_detection_mode = None

        if isinstance(self.llm, llm.RealtimeModel):
            if self.llm.capabilities.turn_detection and not self.allow_interruptions:
                raise ValueError(
                    "the RealtimeModel uses a server-side turn detection, "
                    "allow_interruptions cannot be False, disable turn_detection in "
                    "the RealtimeModel and use VAD on the AgentSession instead"
                )

            if (
                self._turn_detection_mode == "realtime_llm"
                and not self.llm.capabilities.turn_detection
            ):
                logger.warning(
                    "turn_detection is set to 'realtime_llm', but the LLM is not a RealtimeModel "
                    "or the server-side turn detection is not supported/enabled, "
                    "ignoring the turn_detection setting"
                )
                self._turn_detection_mode = None

            if self._turn_detection_mode == "stt":
                logger.warning(
                    "turn_detection is set to 'stt', but the LLM is a RealtimeModel, "
                    "ignoring the turn_detection setting"
                )
                self._turn_detection_mode = None

            elif (
                self._turn_detection_mode
                and self._turn_detection_mode != "realtime_llm"
                and self.llm.capabilities.turn_detection
            ):
                logger.warning(
                    f"turn_detection is set to '{self._turn_detection_mode}', but the LLM "
                    "is a RealtimeModel and server-side turn detection enabled, "
                    "ignoring the turn_detection setting"
                )
                self._turn_detection_mode = None

            # fallback to VAD if server side turn detection is disabled and VAD is available
            if (
                not self.llm.capabilities.turn_detection
                and self.vad
                and self._turn_detection_mode is None
            ):
                self._turn_detection_mode = "vad"
        elif self._turn_detection_mode == "realtime_llm":
            logger.warning(
                "turn_detection is set to 'realtime_llm', but the LLM is not a RealtimeModel"
            )
            self._turn_detection_mode = None

        if (
            not self.vad
            and self.stt
            and isinstance(self.llm, llm.LLM)
            and self.allow_interruptions
            and self._turn_detection_mode is None
        ):
            logger.warning(
                "VAD is not set. Enabling VAD is recommended when using LLM and STT "
                "for more responsive interruption handling."
            )

        self._mcp_tools: list[mcp.MCPTool] = []

    @property
    def draining(self) -> bool:
        return self._draining

    @property
    def session(self) -> AgentSession:
        return self._session

    @property
    def agent(self) -> Agent:
        return self._agent

    @property
    def turn_detection(self) -> TurnDetectionMode | None:
        return cast(
            "TurnDetectionMode | None",
            self._agent.turn_detection
            if is_given(self._agent.turn_detection)
            else self._session.turn_detection,
        )

    @property
<<<<<<< HEAD
    def stt(self) -> stt.STT | None:
        return self._agent.stt if is_given(self._agent.stt) else self._session.stt

    @property
    def llm(self) -> llm.LLM | llm.RealtimeModel | None:
        return self._agent.llm if is_given(self._agent.llm) else self._session.llm

    @property
    def tts(self) -> tts.TTS | None:
        return self._agent.tts if is_given(self._agent.tts) else self._session.tts

    @property
    def stf(self) -> stf.STF | None:
        return self._agent.stf if is_given(self._agent.stf) else self._session.stf

    @property
    def vad(self) -> vad.VAD | None:
        return self._agent.vad if is_given(self._agent.vad) else self._session.vad

    @property
=======
>>>>>>> 45393586
    def mcp_servers(self) -> list[mcp.MCPServer] | None:
        return (
            self._agent.mcp_servers
            if is_given(self._agent.mcp_servers)
            else self._session.mcp_servers
        )

    @property
    def allow_interruptions(self) -> bool:
        return (
            self._agent.allow_interruptions
            if is_given(self._agent.allow_interruptions)
            else self._session.options.allow_interruptions
        )

    @property
    def realtime_llm_session(self) -> llm.RealtimeSession | None:
        return self._rt_session

    @property
    def current_speech(self) -> SpeechHandle | None:
        return self._current_speech

    @property
    def tools(self) -> list[llm.FunctionTool | llm.RawFunctionTool | mcp.MCPTool]:
        return self._agent.tools + self._mcp_tools  # type: ignore

    @property
    def min_consecutive_speech_delay(self) -> float:
        return (
            self._agent.min_consecutive_speech_delay
            if is_given(self._agent.min_consecutive_speech_delay)
            else self._session.options.min_consecutive_speech_delay
        )

    async def update_instructions(self, instructions: str) -> None:
        self._agent._instructions = instructions

        if self._rt_session is not None:
            await self._rt_session.update_instructions(instructions)
        else:
            update_instructions(
                self._agent._chat_ctx, instructions=instructions, add_if_missing=True
            )

    async def update_tools(self, tools: list[llm.FunctionTool | llm.RawFunctionTool]) -> None:
        tools = list(set(tools))
        self._agent._tools = tools

        if self._rt_session is not None:
            await self._rt_session.update_tools(tools)

        if isinstance(self.llm, llm.LLM):
            # for realtime LLM, we assume the server will remove unvalid tool messages
            await self.update_chat_ctx(self._agent._chat_ctx.copy(tools=tools))

    async def update_chat_ctx(self, chat_ctx: llm.ChatContext) -> None:
        chat_ctx = chat_ctx.copy(tools=self.tools)

        self._agent._chat_ctx = chat_ctx

        if self._rt_session is not None:
            remove_instructions(chat_ctx)
            await self._rt_session.update_chat_ctx(chat_ctx)
        else:
            update_instructions(
                chat_ctx, instructions=self._agent.instructions, add_if_missing=True
            )

    def update_options(self, *, tool_choice: NotGivenOr[llm.ToolChoice | None] = NOT_GIVEN) -> None:
        if utils.is_given(tool_choice):
            self._tool_choice = cast(Optional[llm.ToolChoice], tool_choice)

        if self._rt_session is not None:
            self._rt_session.update_options(tool_choice=self._tool_choice)

    def _create_speech_task(
        self,
        coro: Coroutine[Any, Any, Any],
        *,
        owned_speech_handle: SpeechHandle | None = None,
        name: str | None = None,
    ) -> asyncio.Task[Any]:
        """
        This method must only be used for tasks that "could" create a new SpeechHandle.
        When draining, every task created with this method will be awaited.
        """
        # https://github.com/python/cpython/pull/31837 alternative impl
        tk = _AgentActivityContextVar.set(self)

        task = asyncio.create_task(coro, name=name)
        self._speech_tasks.append(task)
        task.add_done_callback(lambda _: self._speech_tasks.remove(task))

        if owned_speech_handle is not None:
            # make sure to finish playout in case something goes wrong
            # the tasks should normally do this before their function calls
            task.add_done_callback(lambda _: owned_speech_handle._mark_playout_done())

        task.add_done_callback(lambda _: self._wake_up_main_task())
        _AgentActivityContextVar.reset(tk)
        return task

    def _wake_up_main_task(self) -> None:
        self._q_updated.set()

    # TODO(theomonnom): Shoukd pause and resume call on_enter and on_exit? probably not
    async def pause(self) -> None:
        pass

    async def resume(self) -> None:
        pass

    async def start(self) -> None:
        from .agent import _authorize_inline_task

        async with self._lock:
            self._agent._activity = self

            if self.mcp_servers:

                @utils.log_exceptions(logger=logger)
                async def _list_mcp_tools_task(mcp_server: mcp.MCPServer) -> list[mcp.MCPTool]:
                    if not mcp_server.initialized:
                        await mcp_server.initialize()

                    return await mcp_server.list_tools()

                gathered = await asyncio.gather(
                    *(_list_mcp_tools_task(s) for s in self.mcp_servers), return_exceptions=True
                )
                tools: list[mcp.MCPTool] = []
                for mcp_server, res in zip(self.mcp_servers, gathered):
                    if isinstance(res, BaseException):
                        logger.error(
                            f"Failed to list tools from MCP server {mcp_server}", exc_info=res
                        )
                    else:
                        tools.extend(res)

                self._mcp_tools = tools

            if isinstance(self.llm, llm.RealtimeModel):
                self._rt_session = self.llm.session()
                self._rt_session.on("generation_created", self._on_generation_created)
                self._rt_session.on("input_speech_started", self._on_input_speech_started)
                self._rt_session.on("input_speech_stopped", self._on_input_speech_stopped)
                self._rt_session.on(
                    "input_audio_transcription_completed",
                    self._on_input_audio_transcription_completed,
                )
                self._rt_session.on("metrics_collected", self._on_metrics_collected)
                self._rt_session.on("error", self._on_error)

                remove_instructions(self._agent._chat_ctx)

                try:
                    await self._rt_session.update_instructions(self._agent.instructions)
                except llm.RealtimeError:
                    logger.exception("failed to update the instructions")

                try:
                    await self._rt_session.update_chat_ctx(self._agent.chat_ctx)
                except llm.RealtimeError:
                    logger.exception("failed to update the chat_ctx")

                try:
                    await self._rt_session.update_tools(self.tools)
                except llm.RealtimeError:
                    logger.exception("failed to update the tools")

            elif isinstance(self.llm, llm.LLM):
                try:
                    update_instructions(
                        self._agent._chat_ctx,
                        instructions=self._agent.instructions,
                        add_if_missing=True,
                    )
                except ValueError:
                    logger.exception("failed to update the instructions")

            # metrics and error handling
            if isinstance(self.llm, llm.LLM):
                self.llm.on("metrics_collected", self._on_metrics_collected)
                self.llm.on("error", self._on_error)
                self.llm.prewarm()

            if isinstance(self.stt, stt.STT):
                self.stt.on("metrics_collected", self._on_metrics_collected)
                self.stt.on("error", self._on_error)
                self.stt.prewarm()

            if isinstance(self.tts, tts.TTS):
                self.tts.on("metrics_collected", self._on_metrics_collected)
                self.tts.on("error", self._on_error)
                self.tts.prewarm()

            if isinstance(self.vad, vad.VAD):
                self.vad.on("metrics_collected", self._on_metrics_collected)

            self._main_atask = asyncio.create_task(self._main_task(), name="_main_task")
            self._audio_recognition = AudioRecognition(
                hooks=self,
                stt=self._agent.stt_node if self.stt else None,
                vad=self.vad,
                turn_detector=(
                    self.turn_detection if not isinstance(self.turn_detection, str) else None
                ),
                min_endpointing_delay=self._session.options.min_endpointing_delay,
                max_endpointing_delay=self._session.options.max_endpointing_delay,
                turn_detection_mode=self._turn_detection_mode,
            )
            self._audio_recognition.start()
            self._started = True

            task = self._create_speech_task(self._agent.on_enter(), name="AgentTask_on_enter")
            _authorize_inline_task(task)

    async def drain(self) -> None:
        from .agent import _authorize_inline_task

        async with self._lock:
            if self._draining:
                return

            task = self._create_speech_task(self._agent.on_exit(), name="AgentTask_on_exit")
            _authorize_inline_task(task)

            self._wake_up_main_task()
            self._draining = True
            if self._main_atask is not None:
                await asyncio.shield(self._main_atask)

    async def aclose(self) -> None:
        async with self._lock:
            if not self._draining:
                logger.warning("task closing without draining")

            # Unregister event handlers to prevent duplicate metrics
            if isinstance(self.llm, llm.LLM):
                self.llm.off("metrics_collected", self._on_metrics_collected)
                self.llm.off("error", self._on_error)

            if isinstance(self.llm, llm.RealtimeModel) and self._rt_session is not None:
                self._rt_session.off("generation_created", self._on_generation_created)
                self._rt_session.off("input_speech_started", self._on_input_speech_started)
                self._rt_session.off("input_speech_stopped", self._on_input_speech_stopped)
                self._rt_session.off(
                    "input_audio_transcription_completed",
                    self._on_input_audio_transcription_completed,
                )
                self._rt_session.off("error", self._on_error)

            if isinstance(self.stt, stt.STT):
                self.stt.off("metrics_collected", self._on_metrics_collected)
                self.stt.off("error", self._on_error)

            if isinstance(self.tts, tts.TTS):
                self.tts.off("metrics_collected", self._on_metrics_collected)
                self.tts.off("error", self._on_error)

            if isinstance(self.vad, vad.VAD):
                self.vad.off("metrics_collected", self._on_metrics_collected)

            if self._rt_session is not None:
                await self._rt_session.aclose()

            if self._audio_recognition is not None:
                await self._audio_recognition.aclose()

            if self._main_atask is not None:
                await utils.aio.cancel_and_wait(self._main_atask)

            self._agent._activity = None

    def push_audio(self, frame: rtc.AudioFrame) -> None:
        if not self._started:
            return

        if (
            self._current_speech
            and not self._current_speech.allow_interruptions
            and self._session.options.discard_audio_if_uninterruptible
        ):
            # discard the audio if the current speech is not interruptable
            return

        if self._rt_session is not None:
            self._rt_session.push_audio(frame)

        if self._audio_recognition is not None:
            self._audio_recognition.push_audio(frame)

    def push_video(self, frame: rtc.VideoFrame) -> None:
        if not self._started:
            return

        if self._rt_session is not None:
            self._rt_session.push_video(frame)

    def say(
        self,
        text: str | AsyncIterable[str],
        *,
        audio: NotGivenOr[AsyncIterable[rtc.AudioFrame]] = NOT_GIVEN,
        allow_interruptions: NotGivenOr[bool] = NOT_GIVEN,
        add_to_chat_ctx: bool = True,
    ) -> SpeechHandle:
        if (
            not is_given(audio)
            and not self.tts
            and self._session.output.audio
            and self._session.output.audio_enabled
        ):
            raise RuntimeError("trying to generate speech from text without a TTS model")

        if (
            isinstance(self.llm, llm.RealtimeModel)
            and self.llm.capabilities.turn_detection
            and allow_interruptions is False
        ):
            logger.warning(
                "the RealtimeModel uses a server-side turn detection, allow_interruptions cannot be False when using VoiceAgent.say(), "  # noqa: E501
                "disable turn_detection in the RealtimeModel and use VAD on the AgentTask/VoiceAgent instead"  # noqa: E501
            )
            allow_interruptions = NOT_GIVEN

        handle = SpeechHandle.create(
            allow_interruptions=allow_interruptions
            if is_given(allow_interruptions)
            else self.allow_interruptions
        )
        self._session.emit(
            "speech_created",
            SpeechCreatedEvent(speech_handle=handle, user_initiated=True, source="say"),
        )

        task = self._create_speech_task(
            self._tts_task(
                speech_handle=handle,
                text=text,
                audio=audio or None,
                add_to_chat_ctx=add_to_chat_ctx,
                model_settings=ModelSettings(),
            ),
            owned_speech_handle=handle,
            name="AgentActivity.tts_say",
        )
        task.add_done_callback(self._on_pipeline_reply_done)
        self._schedule_speech(handle, SpeechHandle.SPEECH_PRIORITY_NORMAL)
        return handle

    def _generate_reply(
        self,
        *,
        user_message: NotGivenOr[llm.ChatMessage | None] = NOT_GIVEN,
        chat_ctx: NotGivenOr[llm.ChatContext | None] = NOT_GIVEN,
        instructions: NotGivenOr[str] = NOT_GIVEN,
        tool_choice: NotGivenOr[llm.ToolChoice] = NOT_GIVEN,
        allow_interruptions: NotGivenOr[bool] = NOT_GIVEN,
    ) -> SpeechHandle:
        if (
            isinstance(self.llm, llm.RealtimeModel)
            and self.llm.capabilities.turn_detection
            and allow_interruptions is False
        ):
            logger.warning(
                "the RealtimeModel uses a server-side turn detection, allow_interruptions cannot be False when using VoiceAgent.generate_reply(), "  # noqa: E501
                "disable turn_detection in the RealtimeModel and use VAD on the AgentTask/VoiceAgent instead"  # noqa: E501
            )
            allow_interruptions = NOT_GIVEN

        log_event(
            "generate_reply",
            new_message=user_message.text_content if user_message else None,
            instructions=instructions or None,
        )

        if self.llm is None:
            raise RuntimeError("trying to generate reply without an LLM model")

        from .agent import _get_inline_task_info

        task = asyncio.current_task()
        if not is_given(tool_choice) and task is not None:
            if task_info := _get_inline_task_info(task):
                if task_info.function_call is not None:
                    # when generate_reply is called inside a function_tool, set tool_choice to None by default  # noqa: E501
                    tool_choice = "none"

        handle = SpeechHandle.create(
            allow_interruptions=allow_interruptions
            if is_given(allow_interruptions)
            else self.allow_interruptions
        )
        self._session.emit(
            "speech_created",
            SpeechCreatedEvent(speech_handle=handle, user_initiated=True, source="generate_reply"),
        )

        if isinstance(self.llm, llm.RealtimeModel):
            self._create_speech_task(
                self._realtime_reply_task(
                    speech_handle=handle,
                    # TODO(theomonnom): support llm.ChatMessage for the realtime model
                    user_input=user_message.text_content if user_message else None,
                    instructions=instructions or None,
                    model_settings=ModelSettings(tool_choice=tool_choice),
                ),
                owned_speech_handle=handle,
                name="AgentActivity.realtime_reply",
            )

        elif isinstance(self.llm, llm.LLM):
            logger.debug("AgentActivity.pipeline_reply")
            # instructions used inside generate_reply are "extra" instructions.
            # this matches the behavior of the Realtime API:
            # https://platform.openai.com/docs/api-reference/realtime-client-events/response/create
            if instructions:
                instructions = "\n".join([self._agent.instructions, instructions])

            task = self._create_speech_task(
                self._pipeline_reply_task(
                    speech_handle=handle,
                    chat_ctx=chat_ctx or self._agent._chat_ctx,
                    tools=self.tools,
                    new_message=user_message.model_copy() if user_message else None,
                    instructions=instructions or None,
                    model_settings=ModelSettings(
                        tool_choice=tool_choice
                        if utils.is_given(tool_choice) or self._tool_choice is None
                        else self._tool_choice
                    ),
                ),
                owned_speech_handle=handle,
                name="AgentActivity.pipeline_reply",
            )
            task.add_done_callback(self._on_pipeline_reply_done)

        self._schedule_speech(handle, SpeechHandle.SPEECH_PRIORITY_NORMAL)
        return handle

    def interrupt(self) -> asyncio.Future[None]:
        """Interrupt the current speech generation and any queued speeches.

        Returns:
            An asyncio.Future that completes when the interruption is fully processed
            and chat context has been updated
        """
        future = asyncio.Future[None]()
        current_speech = self._current_speech

        if current_speech is not None:
            current_speech = current_speech.interrupt()

        for _, _, speech in self._speech_q:
            speech.interrupt()

        if self._rt_session is not None:
            self._rt_session.interrupt()

        if current_speech is None:
            future.set_result(None)
        else:

            def on_playout_done(sh: SpeechHandle) -> None:
                if future.done():
                    return

                future.set_result(None)

            current_speech.add_done_callback(on_playout_done)
            if current_speech.done():
                future.set_result(None)

        return future

    def clear_user_turn(self) -> None:
        if self._audio_recognition:
            self._audio_recognition.clear_user_turn()

        if self._rt_session is not None:
            self._rt_session.clear_audio()

    def commit_user_turn(self, *, transcript_timeout: float) -> None:
        assert self._audio_recognition is not None
        self._audio_recognition.commit_user_turn(
            audio_detached=not self._session.input.audio_enabled,
            transcript_timeout=transcript_timeout,
        )

    def _schedule_speech(
        self, speech: SpeechHandle, priority: int, bypass_draining: bool = False
    ) -> None:
        """
        This method is used to schedule a new speech.

        Args:
            bypass_draining: bypass_draining should only be used to allow the last tool response to be scheduled

        Raises RuntimeError if the agent is draining
        """  # noqa: E501
        if self.draining and not bypass_draining:
            raise RuntimeError("cannot schedule new speech, the agent is draining")

        # Negate the priority to make it a max heap
        heapq.heappush(self._speech_q, (-priority, time.monotonic_ns(), speech))
        self._wake_up_main_task()

    @utils.log_exceptions(logger=logger)
    async def _main_task(self) -> None:
        last_playout_ts = 0.0
        while True:
            await self._q_updated.wait()
            while self._speech_q:
                _, _, speech = heapq.heappop(self._speech_q)
                self._current_speech = speech
                if self.min_consecutive_speech_delay > 0.0:
                    await asyncio.sleep(
                        self.min_consecutive_speech_delay - (time.time() - last_playout_ts)
                    )
                speech._authorize_playout()
                await speech.wait_for_playout()
                self._current_speech = None
                last_playout_ts = time.time()

            # If we're draining and there are no more speech tasks, we can exit.
            # Only speech tasks can bypass draining to create a tool response
            if self._draining and len(self._speech_tasks) == 0:
                break

            self._q_updated.clear()

    # -- Realtime Session events --

    def _on_metrics_collected(
        self, ev: STTMetrics | TTSMetrics | VADMetrics | LLMMetrics | RealtimeModelMetrics
    ) -> None:
        if (speech_handle := _SpeechHandleContextVar.get(None)) and (
            isinstance(ev, LLMMetrics) or isinstance(ev, TTSMetrics)
        ):
            ev.speech_id = speech_handle.id
        self._session.emit("metrics_collected", MetricsCollectedEvent(metrics=ev))

    def _on_error(
        self, error: llm.LLMError | stt.STTError | tts.TTSError | llm.RealtimeModelError
    ) -> None:
        if isinstance(error, llm.LLMError):
            error_event = ErrorEvent(error=error, source=self.llm)
            self._session.emit("error", error_event)
        elif isinstance(error, llm.RealtimeModelError):
            error_event = ErrorEvent(error=error, source=self.llm)
            self._session.emit("error", error_event)
        elif isinstance(error, stt.STTError):
            error_event = ErrorEvent(error=error, source=self.stt)
            self._session.emit("error", error_event)
        elif isinstance(error, tts.TTSError):
            error_event = ErrorEvent(error=error, source=self.tts)
            self._session.emit("error", error_event)

        self._session._on_error(error)

    def _on_input_speech_started(self, _: llm.InputSpeechStartedEvent) -> None:
        log_event("input_speech_started")

        if self.vad is None:
            self._session._update_user_state("speaking")

        # self.interrupt() isn't going to raise when allow_interruptions is False, llm.InputSpeechStartedEvent is only fired by the server when the turn_detection is enabled.  # noqa: E501
        # When using the server-side turn_detection, we don't allow allow_interruptions to be False.
        try:
            self.interrupt()  # input_speech_started is also interrupting on the serverside realtime session  # noqa: E501
        except RuntimeError:
            logger.exception(
                "RealtimeAPI input_speech_started, but current speech is not interruptable, this should never happen!"  # noqa: E501
            )

    def _on_input_speech_stopped(self, ev: llm.InputSpeechStoppedEvent) -> None:
        log_event("input_speech_stopped")

        if self.vad is None:
            self._session._update_user_state("listening")

        if ev.user_transcription_enabled:
            self._session.emit(
                "user_input_transcribed",
                UserInputTranscribedEvent(transcript="", is_final=False),
            )

    def _on_input_audio_transcription_completed(self, ev: llm.InputTranscriptionCompleted) -> None:
        log_event("input_audio_transcription_completed")
        self._session.emit(
            "user_input_transcribed",
            UserInputTranscribedEvent(transcript=ev.transcript, is_final=ev.is_final),
        )
        if ev.is_final:
            msg = llm.ChatMessage(role="user", content=[ev.transcript], id=ev.item_id)
            self._agent._chat_ctx.items.append(msg)
            self._session._conversation_item_added(msg)

    def _on_generation_created(self, ev: llm.GenerationCreatedEvent) -> None:
        if ev.user_initiated:
            # user_initiated generations are directly handled inside _realtime_reply_task
            return

        if self.draining:
            # TODO(theomonnom): should we "forward" this new turn to the next agent?
            logger.warning("skipping new realtime generation, the agent is draining")
            return

        handle = SpeechHandle.create(allow_interruptions=self.allow_interruptions)
        self._session.emit(
            "speech_created",
            SpeechCreatedEvent(speech_handle=handle, user_initiated=False, source="generate_reply"),
        )

        self._create_speech_task(
            self._realtime_generation_task(
                speech_handle=handle, generation_ev=ev, model_settings=ModelSettings()
            ),
            owned_speech_handle=handle,
            name="AgentActivity.realtime_generation",
        )
        self._schedule_speech(handle, SpeechHandle.SPEECH_PRIORITY_NORMAL)

    # region recognition hooks

    def on_start_of_speech(self, ev: vad.VADEvent) -> None:
        self._session._update_user_state("speaking")

    def on_end_of_speech(self, ev: vad.VADEvent) -> None:
        self._session._update_user_state("listening")

    def on_vad_inference_done(self, ev: vad.VADEvent) -> None:
        if self._turn_detection_mode in ("manual", "realtime_llm"):
            # ignore vad inference done event if turn_detection is manual or realtime_llm
            return

        if isinstance(self.llm, llm.RealtimeModel) and self.llm.capabilities.turn_detection:
            # ignore if turn_detection is enabled on the realtime model
            return

        if ev.speech_duration < self._session.options.min_interruption_duration:
            return

        if (
            self.stt is not None
            and self._session.options.min_interruption_words > 0
            and self._audio_recognition is not None
        ):
            text = self._audio_recognition.current_transcript

            # TODO(long): better word splitting for multi-language
            if (
                len(split_words(text, split_character=True))
                < self._session.options.min_interruption_words
            ):
                return

        if self._rt_session is not None:
            self._rt_session.start_user_activity()

        if (
            self._current_speech is not None
            and not self._current_speech.interrupted
            and self._current_speech.allow_interruptions
        ):
            log_event(
                "speech interrupted by vad",
                speech_id=self._current_speech.id,
            )
            if self._rt_session is not None:
                self._rt_session.interrupt()

            self._current_speech.interrupt()

    def on_interim_transcript(self, ev: stt.SpeechEvent) -> None:
        if isinstance(self.llm, llm.RealtimeModel) and self.llm.capabilities.user_transcription:
            # skip stt transcription if user_transcription is enabled on the realtime model
            return

        self._session.emit(
            "user_input_transcribed",
            UserInputTranscribedEvent(
                transcript=ev.alternatives[0].text,
                is_final=False,
                speaker_id=ev.alternatives[0].speaker_id,
            ),
        )

    def on_final_transcript(self, ev: stt.SpeechEvent) -> None:
        if isinstance(self.llm, llm.RealtimeModel) and self.llm.capabilities.user_transcription:
            # skip stt transcription if user_transcription is enabled on the realtime model
            return

        self._session.emit(
            "user_input_transcribed",
            UserInputTranscribedEvent(
                transcript=ev.alternatives[0].text,
                is_final=True,
                speaker_id=ev.alternatives[0].speaker_id,
            ),
        )

    def on_end_of_turn(self, info: _EndOfTurnInfo) -> bool:
        # IMPORTANT: This method is sync to avoid it being cancelled by the AudioRecognition
        # We explicitly create a new task here

        if self.draining:
            logger.warning(
                "skipping user input, task is draining",
                extra={"user_input": info.new_transcript},
            )
            log_event(
                "skipping user input, task is draining",
                user_input=info.new_transcript,
            )
            # TODO(theomonnom): should we "forward" this new turn to the next agent/activity?
            return True

        if (
            self.stt is not None
            and self._turn_detection_mode != "manual"
            and self._current_speech is not None
            and self._current_speech.allow_interruptions
            and not self._current_speech.interrupted
            and self._session.options.min_interruption_words > 0
            and len(split_words(info.new_transcript, split_character=True))
            < self._session.options.min_interruption_words
        ):
            # avoid interruption if the new_transcript is too short
            return False

        old_task = self._user_turn_completed_atask
        self._user_turn_completed_atask = self._create_speech_task(
            self._user_turn_completed_task(old_task, info),
            name="AgentActivity._user_turn_completed_task",
        )
        return True

    @utils.log_exceptions(logger=logger)
    async def _user_turn_completed_task(
        self, old_task: asyncio.Task[None] | None, info: _EndOfTurnInfo
    ) -> None:
        if old_task is not None:
            # We never cancel user code as this is very confusing.
            # So we wait for the old execution of on_user_turn_completed to finish.
            # In practice this is OK because most speeches will be interrupted if a new turn
            # is detected. So the previous execution should complete quickly.
            await old_task

        # When the audio recognition detects the end of a user turn:
        #  - check if realtime model server-side turn detection is enabled
        #  - check if there is no current generation happening
        #  - cancel the current generation if it allows interruptions (otherwise skip this current
        #  turn)
        #  - generate a reply to the user input

        if isinstance(self.llm, llm.RealtimeModel):
            if self.llm.capabilities.turn_detection:
                return

            if self._rt_session is not None:
                self._rt_session.commit_audio()

        if self._current_speech is not None:
            if not self._current_speech.allow_interruptions:
                logger.warning(
                    "skipping reply to user input, current speech generation cannot be interrupted",
                    extra={"user_input": info.new_transcript},
                )
                return

            log_event(
                "speech interrupted, new user turn detected",
                speech_id=self._current_speech.id,
            )

            self._current_speech.interrupt()
            if self._rt_session is not None:
                self._rt_session.interrupt()

        # id is generated
        user_message: llm.ChatMessage = llm.ChatMessage(role="user", content=[info.new_transcript])

        # create a temporary mutable chat context to pass to on_user_turn_completed
        # the user can edit it for the current generation, but changes will not be kept inside the
        # Agent.chat_ctx
        temp_mutable_chat_ctx = self._agent.chat_ctx.copy()
        start_time = time.time()
        try:
            await self._agent.on_user_turn_completed(
                temp_mutable_chat_ctx, new_message=user_message
            )
        except StopResponse:
            return  # ignore this turn
        except Exception:
            logger.exception("error occured during on_user_turn_completed")
            return

        callback_duration = time.time() - start_time

        if isinstance(self.llm, llm.RealtimeModel):
            # ignore stt transcription for realtime model
            user_message = None  # type: ignore
        elif self.llm is None:
            return  # skip response if no llm is set

        # Ensure the new message is passed to generate_reply
        # This preserves the original message_id, making it easier for users to track responses
        speech_handle = self._generate_reply(
            user_message=user_message, chat_ctx=temp_mutable_chat_ctx
        )

        if self._user_turn_completed_atask != asyncio.current_task():
            # If a new user turn has already started, interrupt this one since it's now outdated
            # (We still create the SpeechHandle and the generate_reply coroutine, otherwise we may
            # lose data like the beginning of a user speech).
            speech_handle.interrupt()

        eou_metrics = EOUMetrics(
            timestamp=time.time(),
            end_of_utterance_delay=info.end_of_utterance_delay,
            transcription_delay=info.transcription_delay,
            on_user_turn_completed_delay=callback_duration,
            speech_id=speech_handle.id,
        )
        self._session.emit("metrics_collected", MetricsCollectedEvent(metrics=eou_metrics))

    # AudioRecognition is calling this method to retrieve the chat context before running the TurnDetector model  # noqa: E501
    def retrieve_chat_ctx(self) -> llm.ChatContext:
        return self._agent.chat_ctx

    # endregion

    def _on_pipeline_reply_done(self, _: asyncio.Task[None]) -> None:
        if not self._speech_q and (not self._current_speech or self._current_speech.done()):
            self._session._update_agent_state("listening")

    @utils.log_exceptions(logger=logger)
    async def _tts_task(
        self,
        speech_handle: SpeechHandle,
        text: str | AsyncIterable[str],
        audio: AsyncIterable[rtc.AudioFrame] | None,
        add_to_chat_ctx: bool,
        model_settings: ModelSettings,
    ) -> None:
        _SpeechHandleContextVar.set(speech_handle)

        tr_output = (
            self._session.output.transcription
            if self._session.output.transcription_enabled
            else None
        )
        audio_output = self._session.output.audio if self._session.output.audio_enabled else None

        await speech_handle.wait_if_not_interrupted(
            [asyncio.ensure_future(speech_handle._wait_for_authorization())]
        )

        if speech_handle.interrupted:
            return

        text_source: AsyncIterable[str] | None = None
        audio_source: AsyncIterable[str] | None = None

        if isinstance(text, AsyncIterable):
            text_source, audio_source = utils.aio.itertools.tee(text, 2)
        elif isinstance(text, str):

            async def _read_text() -> AsyncIterable[str]:
                yield text

            text_source = _read_text()
            audio_source = _read_text()

        tasks: list[asyncio.Task[Any]] = []

        tr_node = self._agent.transcription_node(text_source, model_settings)
        tr_node_result = await tr_node if asyncio.iscoroutine(tr_node) else tr_node
        text_out: _TextOutput | None = None
        if tr_node_result is not None:
            forward_text, text_out = perform_text_forwarding(
                text_output=tr_output,
                source=tr_node_result,
            )
            tasks.append(forward_text)

        def _on_first_frame(_: asyncio.Future[None]) -> None:
            self._session._update_agent_state("speaking")

        if audio_output is None:
            # update the agent state based on text if no audio output
            if text_out is not None:
                text_out.first_text_fut.add_done_callback(_on_first_frame)
        else:
            if audio is None:
                # generate audio using TTS
                tts_task, tts_gen_data = perform_tts_inference(
                    node=self._agent.tts_node,
                    input=audio_source,
                    model_settings=model_settings,
                )
                tasks.append(tts_task)

                forward_task, audio_out = perform_audio_forwarding(
                    audio_output=audio_output, tts_output=tts_gen_data.audio_ch
                )
                tasks.append(forward_task)
            else:
                # use the provided audio
                forward_task, audio_out = perform_audio_forwarding(
                    audio_output=audio_output, tts_output=audio
                )
                tasks.append(forward_task)

            audio_out.first_frame_fut.add_done_callback(_on_first_frame)

        await speech_handle.wait_if_not_interrupted([*tasks])

        if audio_output is not None:
            await speech_handle.wait_if_not_interrupted(
                [asyncio.ensure_future(audio_output.wait_for_playout())]
            )

        if speech_handle.interrupted:
            await utils.aio.cancel_and_wait(*tasks)

            if audio_output is not None:
                audio_output.clear_buffer()
                await audio_output.wait_for_playout()

        if add_to_chat_ctx:
            msg = self._agent._chat_ctx.add_message(
                role="assistant",
                content=text_out.text if text_out else "",
                interrupted=speech_handle.interrupted,
            )
            speech_handle._set_chat_message(msg)
            self._session._conversation_item_added(msg)

        if self._session.agent_state == "speaking":
            self._session._update_agent_state("listening")

    @utils.log_exceptions(logger=logger)
    async def _pipeline_reply_task(
        self,
        *,
        speech_handle: SpeechHandle,
        chat_ctx: llm.ChatContext,
        tools: list[llm.FunctionTool | llm.RawFunctionTool],
        model_settings: ModelSettings,
        new_message: llm.ChatMessage | None = None,
        instructions: str | None = None,
        _tools_messages: Sequence[llm.ChatItem] | None = None,
    ) -> None:
        from .agent import ModelSettings

        _SpeechHandleContextVar.set(speech_handle)

        log_event(
            "generation started",
            speech_id=speech_handle.id,
            step_index=speech_handle.step_index,
        )

        audio_output = self._session.output.audio if self._session.output.audio_enabled else None
        animation_output = self._session.output.animation if self._session.output.animation_enabled else None
        text_output = (
            self._session.output.transcription
            if self._session.output.transcription_enabled
            else None
        )
        chat_ctx = chat_ctx.copy()
        tool_ctx = llm.ToolContext(tools)

        if new_message is not None:
            chat_ctx.insert(new_message)
            self._agent._chat_ctx.insert(new_message)
            self._session._conversation_item_added(new_message)

        if instructions is not None:
            try:
                update_instructions(chat_ctx, instructions=instructions, add_if_missing=True)
            except ValueError:
                logger.exception("failed to update the instructions")

<<<<<<< HEAD
        # self._session._update_agent_state("thinking")
        tasks = []
=======
        self._session._update_agent_state("thinking")
        tasks: list[asyncio.Task[Any]] = []
>>>>>>> 45393586
        llm_task, llm_gen_data = perform_llm_inference(
            node=self._agent.llm_node,
            chat_ctx=chat_ctx,
            tool_ctx=tool_ctx,
            model_settings=model_settings,
        )
        tasks.append(llm_task)
        tts_text_input, llm_output = utils.aio.itertools.tee(llm_gen_data.text_ch)

        tts_task: asyncio.Task[bool] | None = None
        tts_gen_data: _TTSGenerationData | None = None
        stf_task: asyncio.Task | None = None
        stf_gen_data: _STFGenerationData | None = None

        if audio_output is not None:
            tts_task, tts_gen_data = perform_tts_inference(
                node=self._agent.tts_node,
                input=tts_text_input,
                model_settings=model_settings,
            )
            tasks.append(tts_task)

            if self.stf is not None and tts_gen_data is not None:
                # 오디오 스트림을 복제하여 STF에 전달
                tts_audio_for_stf, tts_audio_for_output = utils.aio.itertools.tee(tts_gen_data.audio_ch, 2)
                
                # STF 처리 (오디오 → 애니메이션 데이터)
                stf_task, stf_gen_data = perform_stf_inference(
                    node=self._agent.stf_node,
                    input=tts_audio_for_stf,
                    model_settings=model_settings,
                )
                tasks.append(stf_task)
                
                # 오디오 출력용 스트림 업데이트
                tts_gen_data.audio_ch = tts_audio_for_output


        await speech_handle.wait_if_not_interrupted(
            [asyncio.ensure_future(speech_handle._wait_for_authorization())]
        )
        logger.info(f"[agent_activity] start audio_output check")

        if speech_handle.interrupted:
            logger.info(f"[agent_activity] speech_handle.interrupted")
            await utils.aio.cancel_and_wait(*tasks)
            return

        reply_started_at = time.time()

        tr_node = self._agent.transcription_node(llm_output, model_settings)
        tr_node_result = await tr_node if asyncio.iscoroutine(tr_node) else tr_node
        text_out: _TextOutput | None = None
        if tr_node_result is not None:
            forward_task, text_out = perform_text_forwarding(
                text_output=text_output, source=tr_node_result
            )
            tasks.append(forward_task)

<<<<<<< HEAD
        
        def _on_first_frame(_: asyncio.Future) -> None:
=======
        def _on_first_frame(_: asyncio.Future[None]) -> None:
>>>>>>> 45393586
            self._session._update_agent_state("speaking")

            # 애니메이션 데이터 출력 처리
            if self._session.output.animation is not None and stf_gen_data is not None:
                forward_anim_task, anim_out = perform_animation_forwarding(
                    animation_output=self._session.output.animation,
                    stf_output=stf_gen_data.anim_ch
                )
                tasks.append(forward_anim_task)


        audio_out: _AudioOutput | None = None
        if audio_output is not None:
            logger.info(f"[agent_activity] audio_output is not None")

            assert tts_gen_data is not None
            # TODO(theomonnom): should the audio be added to the chat_context too?
            forward_task, audio_out = perform_audio_forwarding(
                audio_output=audio_output, tts_output=tts_gen_data.audio_ch
            )
            tasks.append(forward_task)

            audio_out.first_frame_fut.add_done_callback(_on_first_frame)
<<<<<<< HEAD

        else:
            logger.info(f"[agent_activity] audio_output is None")
=======
        elif text_out is not None:
>>>>>>> 45393586
            text_out.first_text_fut.add_done_callback(_on_first_frame)

        # start to execute tools (only after play())
        exe_task, tool_output = perform_tool_executions(
            session=self._session,
            speech_handle=speech_handle,
            tool_ctx=tool_ctx,
            tool_choice=model_settings.tool_choice,
            function_stream=llm_gen_data.function_ch,
        )

        await speech_handle.wait_if_not_interrupted([*tasks])

        # wait for the end of the playout if the audio is enabled
        if audio_output is not None:
            await speech_handle.wait_if_not_interrupted(
                [asyncio.ensure_future(audio_output.wait_for_playout())]
            )

        # add the tools messages that triggers this reply to the chat context
        if _tools_messages:
            for msg in _tools_messages:
                # reset the created_at to the reply start time
                msg.created_at = reply_started_at
            self._agent._chat_ctx.insert(_tools_messages)

        if speech_handle.interrupted:
            await utils.aio.cancel_and_wait(*tasks)

            forwarded_text = text_out.text if text_out else ""
            # if the audio playout was enabled, clear the buffer
            if audio_output is not None:
                audio_output.clear_buffer()

                playback_ev = await audio_output.wait_for_playout()
                if audio_out is not None and audio_out.first_frame_fut.done():
                    # playback_ev is valid only if the first frame was already played
                    log_event(
                        "playout interrupted",
                        playback_position=playback_ev.playback_position,
                        speech_id=speech_handle.id,
                    )
                    if playback_ev.synchronized_transcript is not None:
                        forwarded_text = playback_ev.synchronized_transcript
                else:
                    forwarded_text = ""
            if animation_output is not None:
                animation_output.clear_buffer()
                logger.debug(f"[agent_activity] 애니메이션 데이터 전송 중단: interrupted={True}")

            if forwarded_text:
                msg = chat_ctx.add_message(
                    role="assistant",
                    content=forwarded_text,
                    id=llm_gen_data.id,
                    interrupted=True,
                    created_at=reply_started_at,
                )
                self._agent._chat_ctx.insert(msg)
                self._session._conversation_item_added(msg)
                speech_handle._set_chat_message(msg)

            if self._session.agent_state == "speaking":
                self._session._update_agent_state("listening")
            speech_handle._mark_playout_done()
            await utils.aio.cancel_and_wait(exe_task)
            return

        if text_out and text_out.text:
            msg = chat_ctx.add_message(
                role="assistant",
                content=text_out.text,
                id=llm_gen_data.id,
                interrupted=False,
                created_at=reply_started_at,
            )
            self._agent._chat_ctx.insert(msg)
            self._session._conversation_item_added(msg)
            speech_handle._set_chat_message(msg)

        if len(tool_output.output) > 0:
            self._session._update_agent_state("thinking")
        elif self._session.agent_state == "speaking":
            self._session._update_agent_state("listening")

        log_event("playout completed", speech_id=speech_handle.id)

        speech_handle._mark_playout_done()  # mark the playout done before waiting for the tool execution  # noqa: E501

        await exe_task

        # important: no agent output should be used after this point

        if len(tool_output.output) > 0:
            if speech_handle.step_index >= self._session.options.max_tool_steps:
                logger.warning(
                    "maximum number of function calls steps reached",
                    extra={"speech_id": speech_handle.id},
                )
                log_event(
                    "maximum number of function calls steps reached",
                    speech_id=speech_handle.id,
                )
                return

            new_calls: list[llm.FunctionCall] = []
            new_fnc_outputs: list[llm.FunctionCallOutput] = []
            generate_tool_reply: bool = False
            new_agent_task: Agent | None = None
            ignore_task_switch = False
            fnc_executed_ev = FunctionToolsExecutedEvent(
                function_calls=[],
                function_call_outputs=[],
            )
            for py_out in tool_output.output:
                sanitized_out = py_out.sanitize()

                if sanitized_out.fnc_call_out is not None:
                    new_calls.append(sanitized_out.fnc_call)
                    new_fnc_outputs.append(sanitized_out.fnc_call_out)
                    if sanitized_out.reply_required:
                        generate_tool_reply = True

                # add the function call and output to the event, including the None outputs
                fnc_executed_ev.function_calls.append(sanitized_out.fnc_call)
                fnc_executed_ev.function_call_outputs.append(sanitized_out.fnc_call_out)

                if new_agent_task is not None and sanitized_out.agent_task is not None:
                    logger.error(
                        "expected to receive only one AgentTask from the tool executions",
                    )
                    ignore_task_switch = True
                    # TODO(long): should we mark the function call as failed to notify the LLM?

                new_agent_task = sanitized_out.agent_task
            self._session.emit("function_tools_executed", fnc_executed_ev)

            draining = self.draining
            if not ignore_task_switch and new_agent_task is not None:
                self._session.update_agent(new_agent_task)
                draining = True

            tool_messages = new_calls + new_fnc_outputs
            if generate_tool_reply:
                chat_ctx.items.extend(tool_messages)

                handle = SpeechHandle.create(
                    allow_interruptions=speech_handle.allow_interruptions,
                    step_index=speech_handle.step_index + 1,
                    parent=speech_handle,
                )
                self._session.emit(
                    "speech_created",
                    SpeechCreatedEvent(
                        speech_handle=handle, user_initiated=False, source="tool_response"
                    ),
                )
                tool_response_task = self._create_speech_task(
                    self._pipeline_reply_task(
                        speech_handle=handle,
                        chat_ctx=chat_ctx,
                        tools=tools,
                        model_settings=ModelSettings(
                            # Avoid setting tool_choice to "required" or a specific function when
                            # passing tool response back to the LLM
                            tool_choice="none"
                            if draining or model_settings.tool_choice == "none"
                            else "auto",
                        ),
                        _tools_messages=tool_messages,
                    ),
                    owned_speech_handle=handle,
                    name="AgentActivity.pipeline_reply",
                )
                tool_response_task.add_done_callback(self._on_pipeline_reply_done)
                self._schedule_speech(
                    handle, SpeechHandle.SPEECH_PRIORITY_NORMAL, bypass_draining=True
                )
            elif len(new_fnc_outputs) > 0:
                # add the tool calls and outputs to the chat context even no reply is generated
                for msg in tool_messages:
                    msg.created_at = reply_started_at
                self._agent._chat_ctx.insert(tool_messages)

    @utils.log_exceptions(logger=logger)
    async def _realtime_reply_task(
        self,
        *,
        speech_handle: SpeechHandle,
        model_settings: ModelSettings,
        user_input: str | None = None,
        instructions: str | None = None,
    ) -> None:
        _SpeechHandleContextVar.set(speech_handle)  # not needed, but here for completeness

        assert self._rt_session is not None, "rt_session is not available"

        await speech_handle.wait_if_not_interrupted(
            [asyncio.ensure_future(speech_handle._wait_for_authorization())]
        )

        if user_input is not None:
            chat_ctx = self._rt_session.chat_ctx.copy()
            msg = chat_ctx.add_message(role="user", content=user_input)
            await self._rt_session.update_chat_ctx(chat_ctx)
            self._agent._chat_ctx.items.append(msg)
            self._session._conversation_item_added(msg)

        ori_tool_choice = self._tool_choice
        if utils.is_given(model_settings.tool_choice):
            self._rt_session.update_options(
                tool_choice=cast(llm.ToolChoice, model_settings.tool_choice)
            )

        try:
            generation_ev = await self._rt_session.generate_reply(
                instructions=instructions or NOT_GIVEN
            )

            await self._realtime_generation_task(
                speech_handle=speech_handle,
                generation_ev=generation_ev,
                model_settings=model_settings,
            )
        finally:
            # reset tool_choice value
            if (
                utils.is_given(model_settings.tool_choice)
                and model_settings.tool_choice != ori_tool_choice
            ):
                self._rt_session.update_options(tool_choice=ori_tool_choice)

    @utils.log_exceptions(logger=logger)
    async def _realtime_generation_task(
        self,
        *,
        speech_handle: SpeechHandle,
        generation_ev: llm.GenerationCreatedEvent,
        model_settings: ModelSettings,
    ) -> None:
        _SpeechHandleContextVar.set(speech_handle)

        assert self._rt_session is not None, "rt_session is not available"
        assert isinstance(self.llm, llm.RealtimeModel), "llm is not a realtime model"

        log_event(
            "generation started",
            speech_id=speech_handle.id,
            step_index=speech_handle.step_index,
            realtime=True,
        )

        audio_output = self._session.output.audio if self._session.output.audio_enabled else None
        text_output = (
            self._session.output.transcription
            if self._session.output.transcription_enabled
            else None
        )
        tool_ctx = llm.ToolContext(self.tools)

        await speech_handle.wait_if_not_interrupted(
            [asyncio.ensure_future(speech_handle._wait_for_authorization())]
        )

        if speech_handle.interrupted:
            return  # TODO(theomonnom): remove the message from the serverside history

        def _on_first_frame(_: asyncio.Future[None]) -> None:
            self._session._update_agent_state("speaking")

        @utils.log_exceptions(logger=logger)
        async def _read_messages(
            outputs: list[tuple[str, _TextOutput | None, _AudioOutput | None]],
        ) -> None:
            forward_tasks: list[asyncio.Task[Any]] = []
            try:
                async for msg in generation_ev.message_stream:
                    if len(forward_tasks) > 0:
                        logger.warning(
                            "expected to receive only one message generation from the realtime API"
                        )
                        break

                    tr_node = self._agent.transcription_node(msg.text_stream, model_settings)
                    tr_node_result = await tr_node if asyncio.iscoroutine(tr_node) else tr_node
                    text_out: _TextOutput | None = None
                    if tr_node_result is not None:
                        forward_task, text_out = perform_text_forwarding(
                            text_output=text_output,
                            source=tr_node_result,
                        )
                        forward_tasks.append(forward_task)

                    audio_out = None
                    if audio_output is not None:
                        realtime_audio = self._agent.realtime_audio_output_node(
                            msg.audio_stream, model_settings
                        )
                        realtime_audio_result = (
                            await realtime_audio
                            if asyncio.iscoroutine(realtime_audio)
                            else realtime_audio
                        )
                        if realtime_audio_result is not None:
                            forward_task, audio_out = perform_audio_forwarding(
                                audio_output=audio_output, tts_output=realtime_audio_result
                            )
                            forward_tasks.append(forward_task)
                            audio_out.first_frame_fut.add_done_callback(_on_first_frame)
<<<<<<< HEAD

                            # STF 애니메이션 처리
                            if self.stf is not None:
                                audio_for_stf, audio_for_output = utils.aio.itertools.tee(realtime_audio, 2)
                                
                                # STF 처리
                                stf_task, stf_gen_data = perform_stf_inference(
                                    node=self._agent.stf_node,
                                    input=audio_for_stf,
                                    model_settings=model_settings,
                                )
                                forward_tasks.append(stf_task)
                                
                                # 애니메이션 데이터 출력
                                if self._session.output.animation is not None:
                                    forward_anim_task, anim_out = perform_animation_forwarding(
                                        animation_output=self._session.output.animation,
                                        stf_output=stf_gen_data.anim_ch
                                    )
                                    forward_tasks.append(forward_anim_task)
                    else:
=======
                    elif text_out is not None:
>>>>>>> 45393586
                        text_out.first_text_fut.add_done_callback(_on_first_frame)

                    outputs.append((msg.message_id, text_out, audio_out))

                await asyncio.gather(*forward_tasks)

            except Exception as e:
                logger.exception("Error reading messages", extra={"error": str(e)})
            finally:
                await utils.aio.cancel_and_wait(*forward_tasks)

        message_outputs: list[tuple[str, _TextOutput | None, _AudioOutput | None]] = []
        tasks = [
            asyncio.create_task(
                _read_messages(message_outputs),
                name="AgentActivity.realtime_generation.read_messages",
            )
        ]

        exe_task, tool_output = perform_tool_executions(
            session=self._session,
            speech_handle=speech_handle,
            tool_ctx=tool_ctx,
            tool_choice=model_settings.tool_choice,
            function_stream=generation_ev.function_stream,
        )

        await speech_handle.wait_if_not_interrupted([*tasks])

        if audio_output is not None:
            await speech_handle.wait_if_not_interrupted(
                [asyncio.ensure_future(audio_output.wait_for_playout())]
            )
            self._session._update_agent_state("listening")

        if speech_handle.interrupted:
            await utils.aio.cancel_and_wait(*tasks)

            if len(message_outputs) > 0:
                # there should be only one message
                msg_id, text_out, audio_out = message_outputs[0]
                forwarded_text = text_out.text if text_out else ""
                if audio_output is not None:
                    audio_output.clear_buffer()

                    playback_ev = await audio_output.wait_for_playout()
                    playback_position = playback_ev.playback_position
                    if audio_out is not None and audio_out.first_frame_fut.done():
                        # playback_ev is valid only if the first frame was already played
                        log_event(
                            "playout interrupted",
                            playback_position=playback_ev.playback_position,
                            speech_id=speech_handle.id,
                        )
                        if playback_ev.synchronized_transcript is not None:
                            forwarded_text = playback_ev.synchronized_transcript
                    else:
                        forwarded_text = ""
                        playback_position = 0

                    # truncate server-side message
                    self._rt_session.truncate(
                        message_id=msg_id, audio_end_ms=int(playback_position * 1000)
                    )

                if forwarded_text:
                    msg = llm.ChatMessage(
                        role="assistant", content=[forwarded_text], id=msg_id, interrupted=True
                    )
                    self._agent._chat_ctx.items.append(msg)
                    speech_handle._set_chat_message(msg)
                    self._session._conversation_item_added(msg)

            speech_handle._mark_playout_done()
            await utils.aio.cancel_and_wait(exe_task)
            return

        if len(message_outputs) > 0:
            # there should be only one message
            msg_id, text_out, _ = message_outputs[0]
            msg = llm.ChatMessage(
                role="assistant",
                content=[text_out.text if text_out else ""],
                id=msg_id,
                interrupted=False,
            )
            self._agent._chat_ctx.items.append(msg)
            speech_handle._set_chat_message(msg)
            self._session._conversation_item_added(msg)

        # mark playout must be done before _set_chat_message
        speech_handle._mark_playout_done()  # mark the playout done before waiting for the tool execution  # noqa: E501

        tool_output.first_tool_fut.add_done_callback(
            lambda _: self._session._update_agent_state("thinking")
        )
        await exe_task

        # important: no agent ouput should be used after this point

        if len(tool_output.output) > 0:
            new_fnc_outputs: list[llm.FunctionCallOutput] = []
            generate_tool_reply: bool = False
            fnc_executed_ev = FunctionToolsExecutedEvent(
                function_calls=[],
                function_call_outputs=[],
            )
            new_agent_task: Agent | None = None
            ignore_task_switch = False

            for py_out in tool_output.output:
                sanitized_out = py_out.sanitize()

                # add the function call and output to the event, including the None outputs
                fnc_executed_ev.function_calls.append(sanitized_out.fnc_call)
                fnc_executed_ev.function_call_outputs.append(sanitized_out.fnc_call_out)

                if sanitized_out.fnc_call_out is not None:
                    new_fnc_outputs.append(sanitized_out.fnc_call_out)
                    if sanitized_out.reply_required:
                        generate_tool_reply = True

                if new_agent_task is not None and sanitized_out.agent_task is not None:
                    logger.error(
                        "expected to receive only one AgentTask from the tool executions",
                    )
                    ignore_task_switch = True

                new_agent_task = sanitized_out.agent_task
            self._session.emit("function_tools_executed", fnc_executed_ev)

            draining = self.draining
            if not ignore_task_switch and new_agent_task is not None:
                self._session.update_agent(new_agent_task)
                draining = True

            if len(new_fnc_outputs) > 0:
                chat_ctx = self._rt_session.chat_ctx.copy()
                chat_ctx.items.extend(new_fnc_outputs)
                try:
                    await self._rt_session.update_chat_ctx(chat_ctx)
                except llm.RealtimeError as e:
                    logger.warning(
                        "failed to update chat context before generating the function calls results",  # noqa: E501
                        extra={"error": str(e)},
                    )

            if generate_tool_reply and not self.llm.capabilities.auto_tool_reply_generation:
                self._rt_session.interrupt()

                handle = SpeechHandle.create(
                    allow_interruptions=speech_handle.allow_interruptions,
                    step_index=speech_handle.step_index + 1,
                    parent=speech_handle,
                )
                self._session.emit(
                    "speech_created",
                    SpeechCreatedEvent(
                        speech_handle=handle,
                        user_initiated=False,
                        source="tool_response",
                    ),
                )
                self._create_speech_task(
                    self._realtime_reply_task(
                        speech_handle=handle,
                        model_settings=ModelSettings(
                            # Avoid setting tool_choice to "required" or a specific function when
                            # passing tool response back to the LLM
                            tool_choice="none"
                            if draining or model_settings.tool_choice == "none"
                            else "auto",
                        ),
                    ),
                    owned_speech_handle=handle,
                    name="AgentActivity.realtime_reply",
                )
                self._schedule_speech(
                    handle,
                    SpeechHandle.SPEECH_PRIORITY_NORMAL,
                    bypass_draining=True,
                )

    # move them to the end to avoid shadowing the same named modules for mypy
    @property
    def vad(self) -> vad.VAD | None:
        return self._agent.vad if is_given(self._agent.vad) else self._session.vad

    @property
    def stt(self) -> stt.STT | None:
        return self._agent.stt if is_given(self._agent.stt) else self._session.stt

    @property
    def llm(self) -> llm.LLM | llm.RealtimeModel | None:
        return cast(
            Optional[Union[llm.LLM, llm.RealtimeModel]],
            self._agent.llm if is_given(self._agent.llm) else self._session.llm,
        )

    @property
    def tts(self) -> tts.TTS | None:
        return self._agent.tts if is_given(self._agent.tts) else self._session.tts<|MERGE_RESOLUTION|>--- conflicted
+++ resolved
@@ -188,29 +188,6 @@
         )
 
     @property
-<<<<<<< HEAD
-    def stt(self) -> stt.STT | None:
-        return self._agent.stt if is_given(self._agent.stt) else self._session.stt
-
-    @property
-    def llm(self) -> llm.LLM | llm.RealtimeModel | None:
-        return self._agent.llm if is_given(self._agent.llm) else self._session.llm
-
-    @property
-    def tts(self) -> tts.TTS | None:
-        return self._agent.tts if is_given(self._agent.tts) else self._session.tts
-
-    @property
-    def stf(self) -> stf.STF | None:
-        return self._agent.stf if is_given(self._agent.stf) else self._session.stf
-
-    @property
-    def vad(self) -> vad.VAD | None:
-        return self._agent.vad if is_given(self._agent.vad) else self._session.vad
-
-    @property
-=======
->>>>>>> 45393586
     def mcp_servers(self) -> list[mcp.MCPServer] | None:
         return (
             self._agent.mcp_servers
@@ -1199,13 +1176,8 @@
             except ValueError:
                 logger.exception("failed to update the instructions")
 
-<<<<<<< HEAD
-        # self._session._update_agent_state("thinking")
-        tasks = []
-=======
         self._session._update_agent_state("thinking")
         tasks: list[asyncio.Task[Any]] = []
->>>>>>> 45393586
         llm_task, llm_gen_data = perform_llm_inference(
             node=self._agent.llm_node,
             chat_ctx=chat_ctx,
@@ -1265,12 +1237,7 @@
             )
             tasks.append(forward_task)
 
-<<<<<<< HEAD
-        
-        def _on_first_frame(_: asyncio.Future) -> None:
-=======
         def _on_first_frame(_: asyncio.Future[None]) -> None:
->>>>>>> 45393586
             self._session._update_agent_state("speaking")
 
             # 애니메이션 데이터 출력 처리
@@ -1294,13 +1261,7 @@
             tasks.append(forward_task)
 
             audio_out.first_frame_fut.add_done_callback(_on_first_frame)
-<<<<<<< HEAD
-
-        else:
-            logger.info(f"[agent_activity] audio_output is None")
-=======
         elif text_out is not None:
->>>>>>> 45393586
             text_out.first_text_fut.add_done_callback(_on_first_frame)
 
         # start to execute tools (only after play())
@@ -1610,7 +1571,6 @@
                             )
                             forward_tasks.append(forward_task)
                             audio_out.first_frame_fut.add_done_callback(_on_first_frame)
-<<<<<<< HEAD
 
                             # STF 애니메이션 처리
                             if self.stf is not None:
@@ -1631,10 +1591,7 @@
                                         stf_output=stf_gen_data.anim_ch
                                     )
                                     forward_tasks.append(forward_anim_task)
-                    else:
-=======
                     elif text_out is not None:
->>>>>>> 45393586
                         text_out.first_text_fut.add_done_callback(_on_first_frame)
 
                     outputs.append((msg.message_id, text_out, audio_out))

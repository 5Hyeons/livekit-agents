--- conflicted
+++ resolved
@@ -7,13 +7,8 @@
 
 from livekit import rtc
 
-<<<<<<< HEAD
-from .. import llm, stt, tokenize, tts, stf, utils, vad
-from ..llm import ChatContext, FunctionTool, ToolError, find_function_tools
-=======
-from .. import llm, stt, tokenize, tts, utils, vad
+from .. import llm, stt, tokenize, tts, utils, vad, stf
 from ..llm import ChatContext, FunctionTool, RawFunctionTool, ToolError, find_function_tools
->>>>>>> 45393586
 from ..llm.chat_context import _ReadOnlyChatContext
 from ..log import logger
 from ..types import NOT_GIVEN, NotGivenOr
@@ -157,136 +152,6 @@
 
         await self._activity.update_chat_ctx(chat_ctx)
 
-<<<<<<< HEAD
-    @property
-    def turn_detection(self) -> NotGivenOr[TurnDetectionMode | None]:
-        """
-        Retrieves the turn detection mode for identifying conversational turns.
-
-        If this property was not set at Agent creation, but an ``AgentSession`` provides a turn detection,
-        the session's turn detection mode will be used at runtime instead.
-
-        Returns:
-            NotGivenOr[TurnDetectionMode | None]: An optional turn detection mode for managing conversation flow.
-        """  # noqa: E501
-        return self._turn_detection
-
-    @property
-    def stt(self) -> NotGivenOr[stt.STT | None]:
-        """
-        Retrieves the Speech-To-Text component for the agent.
-
-        If this property was not set at Agent creation, but an ``AgentSession`` provides an STT component,
-        the session's STT will be used at runtime instead.
-
-        Returns:
-            NotGivenOr[stt.STT | None]: An optional STT component.
-        """  # noqa: E501
-        return self._stt
-
-    @property
-    def llm(self) -> NotGivenOr[llm.LLM | llm.RealtimeModel | None]:
-        """
-        Retrieves the Language Model or RealtimeModel used for text generation.
-
-        If this property was not set at Agent creation, but an ``AgentSession`` provides an LLM or RealtimeModel,
-        the session's model will be used at runtime instead.
-
-        Returns:
-            NotGivenOr[llm.LLM | llm.RealtimeModel | None]: The language model for text generation.
-        """  # noqa: E501
-        return self._llm
-
-    @property
-    def tts(self) -> NotGivenOr[tts.TTS | None]:
-        """
-        Retrieves the Text-To-Speech component for the agent.
-
-        If this property was not set at Agent creation, but an ``AgentSession`` provides a TTS component,
-        the session's TTS will be used at runtime instead.
-
-        Returns:
-            NotGivenOr[tts.TTS | None]: An optional TTS component for generating audio output.
-        """  # noqa: E501
-        return self._tts
-    
-    @property
-    def stf(self) -> NotGivenOr[stf.STF | None]:
-        """
-        Retrieves the Speech-To-Face component for the agent.
-
-        If this property was not set at Agent creation, but an ``AgentSession`` provides an STF component,
-        the session's STF will be used at runtime instead.
-
-        Returns:
-            NotGivenOr[stf.STF | None]: An optional STF component for generating facial animations.
-        """  # noqa: E501
-        return self._stf
-
-    @property
-    def mcp_servers(self) -> NotGivenOr[list[mcp.MCPServer] | None]:
-        """
-        Retrieves the list of Model Context Protocol (MCP) servers providing external tools.
-
-        If this property was not set at Agent creation, but an ``AgentSession`` provides MCP servers,
-        the session's MCP servers will be used at runtime instead.
-
-        Returns:
-            NotGivenOr[list[mcp.MCPServer]]: An optional list of MCP servers.
-        """  # noqa: E501
-        return self._mcp_servers
-
-    @property
-    def vad(self) -> NotGivenOr[vad.VAD | None]:
-        """
-        Retrieves the Voice Activity Detection component for the agent.
-
-        If this property was not set at Agent creation, but an ``AgentSession`` provides a VAD component,
-        the session's VAD will be used at runtime instead.
-
-        Returns:
-            NotGivenOr[vad.VAD | None]: An optional VAD component for detecting voice activity.
-        """  # noqa: E501
-        return self._vad
-
-    @property
-    def allow_interruptions(self) -> NotGivenOr[bool]:
-        """
-        Indicates whether interruptions (e.g., stopping TTS playback) are allowed.
-
-        If this property was not set at Agent creation, but an ``AgentSession`` provides a value for
-        allowing interruptions, the session's value will be used at runtime instead.
-
-        Returns:
-            NotGivenOr[bool]: Whether interruptions are permitted.
-        """
-        return self._allow_interruptions
-
-    @property
-    def realtime_llm_session(self) -> llm.RealtimeSession:
-        """
-        Retrieve the realtime LLM session associated with the current agent.
-
-        Raises:
-            RuntimeError: If the agent is not running or the realtime LLM session is not available
-        """
-        if (rt_session := self._get_activity_or_raise().realtime_llm_session) is None:
-            raise RuntimeError("no realtime LLM session")
-
-        return rt_session
-
-    @property
-    def session(self) -> AgentSession:
-        """
-        Retrieve the VoiceAgent associated with the current agent.
-
-        Raises:
-            RuntimeError: If the agent is not running
-        """
-        return self._get_activity_or_raise().session
-
-=======
->>>>>>> 45393586
     # -- Pipeline nodes --
     # They can all be overriden by subclasses, by default they use the STT/LLM/TTS specified in the
     # constructor of the VoiceAgent

--- conflicted
+++ resolved
@@ -37,11 +37,8 @@
         vad: NotGivenOr[vad.VAD | None] = NOT_GIVEN,
         llm: NotGivenOr[llm.LLM | llm.RealtimeModel | None] = NOT_GIVEN,
         tts: NotGivenOr[tts.TTS | None] = NOT_GIVEN,
-<<<<<<< HEAD
         stf: NotGivenOr[stf.STF | None] = NOT_GIVEN,
-=======
         mcp_servers: NotGivenOr[list[mcp.MCPServer] | None] = NOT_GIVEN,
->>>>>>> b57b0a8c
         allow_interruptions: NotGivenOr[bool] = NOT_GIVEN,
     ) -> None:
         tools = tools or []

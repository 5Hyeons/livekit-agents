--- conflicted
+++ resolved
@@ -187,9 +187,9 @@
             or self._publication.sid != publication.sid
             or participant.identity != self._participant_identity
         ):
-            logger.info(f"track not available: {track}")
+            logger.info(f"track not available: {publication.track}")
             logger.info(f"participant identity: {self._participant_identity}, {participant.identity}")
-            logger.info(f"track source: {publication.source}, {self._track_source}")
+            logger.info(f"track source: {publication.source}, {self._accepted_sources}")
             return
 
         self._close_stream()
@@ -219,11 +219,7 @@
         self._sample_rate = sample_rate
         self._num_channels = num_channels
         self._noise_cancellation = noise_cancellation
-<<<<<<< HEAD
-        logger.info(f"audio input initialized: {self._sample_rate}, {self._num_channels}, {self._noise_cancellation}")
-=======
         self._pre_connect_audio_handler = pre_connect_audio_handler
->>>>>>> 45393586
 
     @override
     def _create_stream(self, track: rtc.Track) -> rtc.AudioStream:

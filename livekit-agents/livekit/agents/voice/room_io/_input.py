--- conflicted
+++ resolved
@@ -166,14 +166,7 @@
             or publication.source not in self._accepted_sources
             or (self._publication and self._publication.sid == publication.sid)
         ):
-<<<<<<< HEAD
-            logger.info(f"track not available: {track}")
-            logger.info(f"participant identity: {self._participant_identity}, {participant.identity}")
-            logger.info(f"track source: {publication.source}, {self._track_source}")
-            return
-=======
             return False
->>>>>>> b57b0a8c
 
         self._close_stream()
         self._stream = self._create_stream(track)
@@ -181,11 +174,6 @@
         self._forward_atask = asyncio.create_task(
             self._forward_task(self._forward_atask, self._stream, publication.source)
         )
-<<<<<<< HEAD
-        logger.info(f"track available: {track}")
-        logger.info(f"participant identity: {self._participant_identity}, {participant.identity}")
-        logger.info(f"track source: {publication.source}, {self._track_source}")
-=======
         return True
 
     def _on_track_unavailable(
@@ -196,6 +184,9 @@
             or self._publication.sid != publication.sid
             or participant.identity != self._participant_identity
         ):
+            logger.info(f"track not available: {track}")
+            logger.info(f"participant identity: {self._participant_identity}, {participant.identity}")
+            logger.info(f"track source: {publication.source}, {self._track_source}")
             return
 
         self._close_stream()
@@ -204,7 +195,6 @@
         for publication in participant.track_publications.values():
             if self._on_track_available(publication.track, publication, participant):
                 return
->>>>>>> b57b0a8c
 
 
 class _ParticipantAudioInputStream(_ParticipantInputStream[rtc.AudioFrame], AudioInput):

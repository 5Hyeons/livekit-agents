--- conflicted
+++ resolved
@@ -87,16 +87,9 @@
     def _make_function_tool(
         self, name: str, description: str | None, input_schema: dict[str, Any]
     ) -> MCPTool:
-<<<<<<< HEAD
-        async def _tool_called(raw_arguments: dict) -> Any:
-            logger.debug(f"MCP tool '{name}' (server: {self}) called with args: {raw_arguments}")
-            if not self.initialized or self._client is None:
-                logger.error(f"MCP tool '{name}' invocation attempt while server not initialized or client is None. Server: {self}")
-=======
         async def _tool_called(raw_arguments: dict[str, Any]) -> Any:
             # In case (somehow), the tool is called after the MCPServer aclose.
             if self._client is None:
->>>>>>> 45393586
                 raise ToolError(
                     f"MCP tool '{name}' invocation failed: MCP client is not available. "
                     "Please check that the MCPServer is properly initialized and running."
